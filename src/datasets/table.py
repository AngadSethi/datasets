--- conflicted
+++ resolved
@@ -1127,7 +1127,6 @@
         return table
 
 
-<<<<<<< HEAD
 def table_flatten(table: pa.Table):
     """Improved version of pa.Table.flatten.
 
@@ -1172,7 +1171,8 @@
         )  # use `schema` and not `names` to preserve complex types in metadata
     else:
         return table.flatten()
-=======
+
+
 def table_visitor(table: pa.Table, function: Callable[[pa.Array], None]):
     """Visit all arrays in a table and apply a function to them.
 
@@ -1207,5 +1207,4 @@
                     _visit(array.values, feature.feature)
 
     for name, feature in features.items():
-        _visit(table[name], feature)
->>>>>>> 99816c6b
+        _visit(table[name], feature)