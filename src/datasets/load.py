# coding=utf-8
# Copyright 2020 The HuggingFace Datasets Authors and the TensorFlow Datasets Authors.
#
# Licensed under the Apache License, Version 2.0 (the "License");
# you may not use this file except in compliance with the License.
# You may obtain a copy of the License at
#
#     http://www.apache.org/licenses/LICENSE-2.0
#
# Unless required by applicable law or agreed to in writing, software
# distributed under the License is distributed on an "AS IS" BASIS,
# WITHOUT WARRANTIES OR CONDITIONS OF ANY KIND, either express or implied.
# See the License for the specific language governing permissions and
# limitations under the License.

# Lint as: python3
"""Access datasets."""
import filecmp
import importlib
import inspect
import json
import os
import re
import shutil
import time
import warnings
from collections import Counter
from dataclasses import dataclass
from pathlib import Path
from typing import Dict, List, Mapping, Optional, Sequence, Tuple, Type, Union
from urllib.parse import urlparse

import fsspec
import requests
from huggingface_hub import HfApi

from . import config
from .arrow_dataset import Dataset
from .builder import DatasetBuilder
from .data_files import DataFilesDict, DataFilesList, _sanitize_patterns
from .dataset_dict import DatasetDict, IterableDatasetDict
from .features import Features
from .filesystems import extract_path_from_uri, is_remote_filesystem
from .iterable_dataset import IterableDataset
from .metric import Metric
from .packaged_modules import _EXTENSION_TO_MODULE, _PACKAGED_DATASETS_MODULES, hash_python_lines
from .splits import Split
from .streaming import extend_module_for_streaming
from .tasks import TaskTemplate
from .utils.download_manager import GenerateMode
from .utils.file_utils import (
    DownloadConfig,
    OfflineModeIsEnabled,
    _raise_if_offline_mode_is_enabled,
    cached_path,
    hf_github_url,
    hf_hub_url,
    init_hf_modules,
    is_relative_path,
    relative_to_absolute_path,
    url_or_path_join,
)
from .utils.filelock import FileLock
from .utils.info_utils import is_small_dataset
from .utils.logging import get_logger
from .utils.version import Version


logger = get_logger(__name__)

DEFAULT_SPLIT = str(Split.TRAIN)


def init_dynamic_modules(
    name: str = config.MODULE_NAME_FOR_DYNAMIC_MODULES, hf_modules_cache: Optional[Union[Path, str]] = None
):
    """
    Create a module with name `name` in which you can add dynamic modules
    such as metrics or datasets. The module can be imported using its name.
    The module is created in the HF_MODULE_CACHE directory by default (~/.cache/huggingface/modules) but it can
    be overriden by specifying a path to another directory in `hf_modules_cache`.
    """
    hf_modules_cache = init_hf_modules(hf_modules_cache)
    dynamic_modules_path = os.path.join(hf_modules_cache, name)
    os.makedirs(dynamic_modules_path, exist_ok=True)
    if not os.path.exists(os.path.join(dynamic_modules_path, "__init__.py")):
        with open(os.path.join(dynamic_modules_path, "__init__.py"), "w"):
            pass
    return dynamic_modules_path


def import_main_class(module_path, dataset=True) -> Optional[Union[Type[DatasetBuilder], Type[Metric]]]:
    """Import a module at module_path and return its main class:
    - a DatasetBuilder if dataset is True
    - a Metric if dataset is False
    """
    module = importlib.import_module(module_path)

    if dataset:
        main_cls_type = DatasetBuilder
    else:
        main_cls_type = Metric

    # Find the main class in our imported module
    module_main_cls = None
    for name, obj in module.__dict__.items():
        if isinstance(obj, type) and issubclass(obj, main_cls_type):
            if inspect.isabstract(obj):
                continue
            module_main_cls = obj
            break

    return module_main_cls


def files_to_hash(file_paths: List[str]) -> str:
    """
    Convert a list of scripts or text files provided in file_paths into a hashed filename in a repeatable way.
    """
    # List all python files in directories if directories are supplied as part of external imports
    to_use_files: List[Union[Path, str]] = []
    for file_path in file_paths:
        if os.path.isdir(file_path):
            to_use_files.extend(list(Path(file_path).rglob("*.[pP][yY]")))
        else:
            to_use_files.append(file_path)

    # Get the code from all these files
    lines = []
    for file_path in to_use_files:
        with open(file_path, mode="r", encoding="utf-8") as f:
            lines.extend(f.readlines())
    return hash_python_lines(lines)


def convert_github_url(url_path: str) -> Tuple[str, Optional[str]]:
    """Convert a link to a file on a github repo in a link to the raw github object."""
    parsed = urlparse(url_path)
    sub_directory = None
    if parsed.scheme in ("http", "https", "s3") and parsed.netloc == "github.com":
        if "blob" in url_path:
            assert url_path.endswith(
                ".py"
            ), f"External import from github at {url_path} should point to a file ending with '.py'"
            url_path = url_path.replace("blob", "raw")  # Point to the raw file
        else:
            # Parse github url to point to zip
            github_path = parsed.path[1:]
            repo_info, branch = github_path.split("/tree/") if "/tree/" in github_path else (github_path, "master")
            repo_owner, repo_name = repo_info.split("/")
            url_path = "https://github.com/{}/{}/archive/{}.zip".format(repo_owner, repo_name, branch)
            sub_directory = f"{repo_name}-{branch}"
    return url_path, sub_directory


def get_imports(file_path: str):
    r"""Find whether we should import or clone additional files for a given processing script.
        And list the import.

    We allow:
    - library dependencies,
    - local dependencies and
    - external dependencies whose url is specified with a comment starting from "# From:' followed by the raw url to a file, an archive or a github repository.
        external dependencies will be downloaded (and extracted if needed in the dataset folder).
        We also add an `__init__.py` to each sub-folder of a downloaded folder so the user can import from them in the script.

    Note that only direct import in the dataset processing script will be handled
    We don't recursively explore the additional import to download further files.

    Examples::

        import tensorflow
        import .c4_utils
        import .clicr.dataset-code.build_json_dataset  # From: https://raw.githubusercontent.com/clips/clicr/master/dataset-code/build_json_dataset
    """
    lines = []
    with open(file_path, mode="r", encoding="utf-8") as f:
        lines.extend(f.readlines())

    logger.debug("Checking %s for additional imports.", file_path)
    imports: List[Tuple[str, str, str, Optional[str]]] = []
    is_in_docstring = False
    for line in lines:
        docstr_start_match = re.findall(r'[\s\S]*?"""[\s\S]*?', line)

        if len(docstr_start_match) == 1:
            # flip True <=> False only if doctstring
            # starts at line without finishing
            is_in_docstring = not is_in_docstring

        if is_in_docstring:
            # import statements in doctstrings should
            # not be added as required dependencies
            continue

        match = re.match(r"^import\s+(\.?)([^\s\.]+)[^#\r\n]*(?:#\s+From:\s+)?([^\r\n]*)", line, flags=re.MULTILINE)
        if match is None:
            match = re.match(
                r"^from\s+(\.?)([^\s\.]+)(?:[^\s]*)\s+import\s+[^#\r\n]*(?:#\s+From:\s+)?([^\r\n]*)",
                line,
                flags=re.MULTILINE,
            )
            if match is None:
                continue
        if match.group(1):
            # The import starts with a '.', we will download the relevant file
            if any(imp[1] == match.group(2) for imp in imports):
                # We already have this import
                continue
            if match.group(3):
                # The import has a comment with 'From:', we'll retrieve it from the given url
                url_path = match.group(3)
                url_path, sub_directory = convert_github_url(url_path)
                imports.append(("external", match.group(2), url_path, sub_directory))
            elif match.group(2):
                # The import should be at the same place as the file
                imports.append(("internal", match.group(2), match.group(2), None))
        else:
            if match.group(3):
                # The import has a comment with `From: git+https:...`, asks user to pip install from git.
                url_path = match.group(3)
                imports.append(("library", match.group(2), url_path, None))
            else:
                imports.append(("library", match.group(2), match.group(2), None))

    return imports


<<<<<<< HEAD
def _download_additional_modules(
    name: str, base_path: str, imports, download_config: Optional[DownloadConfig]
) -> List[Tuple[str, str]]:
    local_imports = []
    library_imports = []
    for import_type, import_name, import_path, sub_directory in imports:
        if import_type == "library":
            library_imports.append((import_name, import_path))  # Import from a library
            continue
=======
def _resolve_data_files_locally_or_by_urls(
    base_path: str, patterns: Union[str, List[str], Dict], allowed_extensions: Optional[list] = None
) -> Union[List[Path], Dict]:
    """
    Return the absolute paths to all the files that match the given patterns.
    It also supports absolute paths in patterns.
    If an URL is passed, it is returned as is."""
    data_files_ignore = ["README.md", "config.json", "dataset_infos.json", "dummy_data.zip"]
    if isinstance(patterns, str):
        if is_remote_url(patterns):
            return [patterns]
        if is_relative_path(patterns):
            glob_iter = list(Path(base_path).rglob(patterns))
        else:
            glob_iter = [Path(filepath) for filepath in glob.glob(patterns)]
>>>>>>> 9675a5a1

        if import_name == name:
            raise ValueError(
                f"Error in the {name} script, importing relative {import_name} module "
                f"but {import_name} is the name of the script. "
                f"Please change relative import {import_name} to another name and add a '# From: URL_OR_PATH' "
                f"comment pointing to the original relative import file path."
            )
        if import_type == "internal":
            url_or_filename = url_or_path_join(base_path, import_path + ".py")
        elif import_type == "external":
            url_or_filename = import_path
        else:
            raise ValueError("Wrong import_type")

        local_import_path = cached_path(
            url_or_filename,
            download_config=download_config,
        )
        if sub_directory is not None:
            local_import_path = os.path.join(local_import_path, sub_directory)
        local_imports.append((import_name, local_import_path))

<<<<<<< HEAD
    # Check library imports
    needs_to_be_installed = []
    for library_import_name, library_import_path in library_imports:
        try:
            lib = importlib.import_module(library_import_name)  # noqa F841
        except ImportError:
            needs_to_be_installed.append((library_import_name, library_import_path))
    if needs_to_be_installed:
        raise ImportError(
            f"To be able to use {name}, you need to install the following dependencies"
            f"{[lib_name for lib_name, lib_path in needs_to_be_installed]} using 'pip install "
            f"{' '.join([lib_path for lib_name, lib_path in needs_to_be_installed])}' for instance'"
=======
def _resolve_data_files_in_dataset_repository(
    dataset_info: huggingface_hub.hf_api.DatasetInfo,
    patterns: Union[str, List[str], Dict],
    allowed_extensions: Optional[list] = None,
) -> Union[List[PurePath], Dict]:
    data_files_ignore = ["README.md", "config.json", "dataset_infos.json", "dummy_data.zip"]
    if isinstance(patterns, str):
        all_data_files = [
            PurePath("/" + dataset_file.rfilename) for dataset_file in dataset_info.siblings
        ]  # add a / at the beginning to make the pattern **/* match files at the root
        matched_paths = [
            filepath.relative_to("/")
            for filepath in all_data_files
            if filepath.name not in data_files_ignore
            and not filepath.name.startswith(".")
            and filepath.match(patterns)
        ]
        if allowed_extensions is not None:
            out = [
                filepath
                for filepath in matched_paths
                if any(suffix[1:] in allowed_extensions for suffix in filepath.suffixes)
            ]
            if len(out) < len(matched_paths):
                invalid_matched_files = list(set(matched_paths) - set(out))
                logger.info(
                    f"Some files matched the pattern {patterns} in dataset repository {dataset_info.id} but don't have valid data file extensions: {invalid_matched_files}"
                )
        else:
            out = matched_paths
        if not out:
            error_msg = f"Unable to resolve data_file {patterns} in dataset repository {dataset_info.id}"
            if allowed_extensions is not None:
                error_msg += f" with any supported extension {list(allowed_extensions)}"
            raise FileNotFoundError(error_msg)
        return out
    elif isinstance(patterns, dict):
        return {
            k: _resolve_data_files_in_dataset_repository(dataset_info, v, allowed_extensions=allowed_extensions)
            for k, v in patterns.items()
        }
    else:
        return sum(
            [
                _resolve_data_files_in_dataset_repository(dataset_info, pattern, allowed_extensions=allowed_extensions)
                for pattern in patterns
            ],
            [],
>>>>>>> 9675a5a1
        )
    return local_imports


def _copy_script_and_other_resouces_in_importable_dir(
    name: str,
    importable_directory_path: str,
    subdirrectory_name: str,
    original_local_path: str,
    local_imports: List[Tuple[str, str]],
    additional_files: List[Tuple[str, str]],
    download_mode: Optional[GenerateMode],
) -> str:
    """Copy a script and its required imports to an importable directory

    Args:
        name (str): name of the resource to load
        importable_directory_path (str): path to the loadable folder in the dynamic modules directory
        subdirrectory_name (str): name of the subdirectory in importable_directory_path in which to place the script
        original_local_path (str): local path to the resource script
        local_imports (List[Tuple[str, str]]): list of (destination_filename, import_file_to_copy)
        additional_files (List[Tuple[str, str]]): list of (destination_filename, additional_file_to_copy)
        download_mode (Optional[GenerateMode]): download mode

    Return:
        importable_local_file: path to an importable module with importlib.import_module

    """

    # Define a directory with a unique name in our dataset or metric folder
    # path is: ./datasets|metrics/dataset|metric_name/hash_from_code/script.py
    # we use a hash as subdirrectory_name to be able to have multiple versions of a dataset/metric processing file together
    importable_subdirectory = os.path.join(importable_directory_path, subdirrectory_name)
    importable_local_file = os.path.join(importable_subdirectory, name + ".py")

    # Prevent parallel disk operations
    lock_path = original_local_path + ".lock"
    with FileLock(lock_path):
        # Create main dataset/metrics folder if needed
        if download_mode == GenerateMode.FORCE_REDOWNLOAD and os.path.exists(importable_directory_path):
            shutil.rmtree(importable_directory_path)
        os.makedirs(importable_directory_path, exist_ok=True)

        # add an __init__ file to the main dataset folder if needed
        init_file_path = os.path.join(importable_directory_path, "__init__.py")
        if not os.path.exists(init_file_path):
            with open(init_file_path, "w"):
                pass

        # Create hash dataset folder if needed
        os.makedirs(importable_subdirectory, exist_ok=True)
        # add an __init__ file to the hash dataset folder if needed
        init_file_path = os.path.join(importable_subdirectory, "__init__.py")
        if not os.path.exists(init_file_path):
            with open(init_file_path, "w"):
                pass

        # Copy dataset.py file in hash folder if needed
        if not os.path.exists(importable_local_file):
            shutil.copyfile(original_local_path, importable_local_file)

        # Record metadata associating original dataset path with local unique folder
        meta_path = importable_local_file.split(".py")[0] + ".json"
        if not os.path.exists(meta_path):
            meta = {"original file path": original_local_path, "local file path": importable_local_file}
            # the filename is *.py in our case, so better rename to filenam.json instead of filename.py.json
            with open(meta_path, "w", encoding="utf-8") as meta_file:
                json.dump(meta, meta_file)

        # Copy all the additional imports
        for import_name, import_path in local_imports:
            if os.path.isfile(import_path):
                full_path_local_import = os.path.join(importable_subdirectory, import_name + ".py")
                if not os.path.exists(full_path_local_import):
                    shutil.copyfile(import_path, full_path_local_import)
            elif os.path.isdir(import_path):
                full_path_local_import = os.path.join(importable_subdirectory, import_name)
                if not os.path.exists(full_path_local_import):
                    shutil.copytree(import_path, full_path_local_import)
            else:
                raise OSError(f"Error with local import at {import_path}")

        # Copy aditional files like dataset infos file if needed
        for file_name, original_path in additional_files:
            destination_additional_path = os.path.join(importable_subdirectory, file_name)
            if not os.path.exists(destination_additional_path) or not filecmp.cmp(
                original_path, destination_additional_path
            ):
                shutil.copyfile(original_path, destination_additional_path)
        return importable_local_file


def infer_module_for_data_files(data_files_list: DataFilesList) -> Optional[str]:
    extensions_counter = Counter(suffix[1:] for filepath in data_files_list for suffix in Path(filepath).suffixes)
    if extensions_counter:
        return _EXTENSION_TO_MODULE[extensions_counter.most_common(1)[0][0]]


@dataclass
class DatasetModuleFactoryResult:
    module_path: str
    hash: str
    builder_kwargs: dict


@dataclass
class MetricModuleFactoryResult:
    module_path: str
    hash: str


class _DatasetModuleFactory:
    def get_module(self) -> DatasetModuleFactoryResult:
        raise NotImplementedError


class _MetricModuleFactory:
    def get_module(self) -> MetricModuleFactoryResult:
        raise NotImplementedError


class CanonicalDatasetModuleFactory(_DatasetModuleFactory):
    def __init__(
        self,
        name: str,
        revision: Optional[Union[str, Version]] = None,
        download_config: Optional[DownloadConfig] = None,
        download_mode: Optional[GenerateMode] = None,
        dynamic_modules_path: Optional[str] = None,
    ):
        self.name = name
        self.revision = revision
        self.download_config = download_config
        self.download_mode = download_mode
        self.dynamic_modules_path = dynamic_modules_path
        assert self.name.count("/") == 0

    def download_dataset_script(self) -> str:
        file_path = hf_github_url(path=self.name, name=self.name + ".py", revision=self.revision)
        return cached_path(file_path, download_config=self.download_config)

    def download_dataset_script_from_master(self) -> str:
        file_path = hf_github_url(path=self.name, name=self.name + ".py", revision="master")
        local_path = cached_path(file_path, download_config=self.download_config)
        logger.warning(
            f"Couldn't find a directory or a dataset named '{self.name}'. "
            f"It was picked from the master branch on github instead at {file_path}"
        )
        return local_path

    def download_dataset_infos_file(self, revision: Optional[str]) -> str:
        dataset_infos = hf_github_url(path=self.name, name=config.DATASETDICT_INFOS_FILENAME, revision=revision)
        # Download the dataset infos file if available
        try:
            return cached_path(
                dataset_infos,
                download_config=self.download_config,
            )
        except (FileNotFoundError, ConnectionError):
            return None

    def get_module(self) -> DatasetModuleFactoryResult:
        # get script and other files
        try:
            local_path = self.download_dataset_script()
            revision = self.revision
        except FileNotFoundError:
            if self.revision is not None:
                raise
            else:
                local_path = self.download_dataset_script_from_master()
                revision = "master"
        dataset_infos_path = self.download_dataset_infos_file(revision)
        imports = get_imports(local_path)
        local_imports = _download_additional_modules(
            name=self.name,
            base_path=hf_github_url(path=self.name, name="", revision=revision),
            imports=imports,
            download_config=self.download_config,
        )
        additional_files = [(config.DATASETDICT_INFOS_FILENAME, dataset_infos_path)] if dataset_infos_path else []
        # the copy the script and the files in an importable directory
        dynamic_modules_path = self.dynamic_modules_path if self.dynamic_modules_path else init_dynamic_modules()
        importable_directory_path = os.path.join(dynamic_modules_path, "datasets", self.name)
        hash = files_to_hash([local_path] + [loc[1] for loc in local_imports])
        importable_local_file = _copy_script_and_other_resouces_in_importable_dir(
            name=self.name,
            importable_directory_path=importable_directory_path,
            subdirrectory_name=hash,
            original_local_path=local_path,
            local_imports=local_imports,
            additional_files=additional_files,
            download_mode=self.download_mode,
        )
        logger.debug(f"Created importable dataset file at {importable_local_file}")
        # make the new module to be noticed by the import system
        importlib.invalidate_caches()
        module_path = ".".join([os.path.basename(dynamic_modules_path), "datasets", self.name, hash, self.name])
        builder_kwargs = {"hash": hash, "base_name": hf_github_url(self.name, "", revision=revision)}
        return DatasetModuleFactoryResult(module_path, hash, builder_kwargs)


class CanonicalMetricModuleFactory(_MetricModuleFactory):
    def __init__(
        self,
        name: str,
        revision: Optional[Union[str, Version]] = None,
        download_config: Optional[DownloadConfig] = None,
        download_mode: Optional[GenerateMode] = None,
        dynamic_modules_path: Optional[str] = None,
    ):
        self.name = name
        self.revision = revision
        self.download_config = download_config
        self.download_mode = download_mode
        self.dynamic_modules_path = dynamic_modules_path
        assert self.name.count("/") == 0

    def download_metric_script(self) -> str:
        file_path = hf_github_url(path=self.name, name=self.name + ".py", revision=self.revision, dataset=False)
        return cached_path(file_path, download_config=self.download_config)

    def download_metric_script_from_master(self) -> str:
        file_path = hf_github_url(path=self.name, name=self.name + ".py", revision="master", dataset=False)
        local_path = cached_path(file_path, download_config=self.download_config)
        logger.warning(
            f"Couldn't find a directory or a metric named '{self.name}'. "
            f"It was picked from the master branch on github instead at {file_path}"
        )
        return local_path

    def get_module(self) -> MetricModuleFactoryResult:
        # get script and other files
        try:
            local_path = self.download_metric_script()
            revision = self.revision
        except FileNotFoundError:
            if self.revision is not None:
                raise
            else:
                local_path = self.download_metric_script_from_master()
                revision = "master"
        imports = get_imports(local_path)
        local_imports = _download_additional_modules(
            name=self.name,
            base_path=hf_github_url(path=self.name, name="", revision=revision),
            imports=imports,
            download_config=self.download_config,
        )
        # the copy the script and the files in an importable directory
        dynamic_modules_path = self.dynamic_modules_path if self.dynamic_modules_path else init_dynamic_modules()
        importable_directory_path = os.path.join(dynamic_modules_path, "metrics", self.name)
        hash = files_to_hash([local_path] + [loc[1] for loc in local_imports])
        importable_local_file = _copy_script_and_other_resouces_in_importable_dir(
            name=self.name,
            importable_directory_path=importable_directory_path,
            subdirrectory_name=hash,
            original_local_path=local_path,
            local_imports=local_imports,
            additional_files=[],
            download_mode=self.download_mode,
        )
        logger.debug(f"Created importable metric file at {importable_local_file}")
        # make the new module to be noticed by the import system
        importlib.invalidate_caches()
        module_path = ".".join([os.path.basename(dynamic_modules_path), "metrics", self.name, hash, self.name])
        return MetricModuleFactoryResult(module_path, hash)


class LocalMetricModuleFactory(_MetricModuleFactory):
    def __init__(
        self,
        path: str,
        download_mode: Optional[GenerateMode] = None,
        dynamic_modules_path: Optional[str] = None,
    ):
        self.path = path
        self.name = Path(path).stem
        self.download_mode = download_mode
        self.dynamic_modules_path = dynamic_modules_path

    def get_module(self) -> MetricModuleFactoryResult:
        # get script and other files
        imports = get_imports(self.path)
        local_imports = _download_additional_modules(
            name=self.name, base_path=str(Path(self.path).parent), imports=imports, download_config=None
        )
        # the copy the script and the files in an importable directory
        dynamic_modules_path = self.dynamic_modules_path if self.dynamic_modules_path else init_dynamic_modules()
        importable_directory_path = os.path.join(dynamic_modules_path, "metrics", self.name)
        hash = files_to_hash([self.path] + [loc[1] for loc in local_imports])
        importable_local_file = _copy_script_and_other_resouces_in_importable_dir(
            name=self.name,
            importable_directory_path=importable_directory_path,
            subdirrectory_name=hash,
            original_local_path=self.path,
            local_imports=local_imports,
            additional_files=[],
            download_mode=self.download_mode,
        )
        logger.debug(f"Created importable dataset file at {importable_local_file}")
        # make the new module to be noticed by the import system
        importlib.invalidate_caches()
        module_path = ".".join([os.path.basename(dynamic_modules_path), "metrics", self.name, hash, self.name])
        return MetricModuleFactoryResult(module_path, hash)


class LocalDatasetModuleFactoryWithScript(_DatasetModuleFactory):
    def __init__(
        self,
        path: str,
        download_mode: Optional[GenerateMode] = None,
        dynamic_modules_path: Optional[str] = None,
    ):
        self.path = path
        self.name = Path(path).stem
        self.download_mode = download_mode
        self.dynamic_modules_path = dynamic_modules_path

    def get_module(self) -> DatasetModuleFactoryResult:
        # get script and other files
        dataset_infos_path = Path(self.path).parent / config.DATASETDICT_INFOS_FILENAME
        imports = get_imports(self.path)
        local_imports = _download_additional_modules(
            name=self.name, base_path=str(Path(self.path).parent), imports=imports, download_config=None
        )
        additional_files = (
            [(config.DATASETDICT_INFOS_FILENAME, str(dataset_infos_path))] if dataset_infos_path.is_file() else []
        )
        # the copy the script and the files in an importable directory
        dynamic_modules_path = self.dynamic_modules_path if self.dynamic_modules_path else init_dynamic_modules()
        importable_directory_path = os.path.join(dynamic_modules_path, "datasets", self.name)
        hash = files_to_hash([self.path] + [loc[1] for loc in local_imports])
        importable_local_file = _copy_script_and_other_resouces_in_importable_dir(
            name=self.name,
            importable_directory_path=importable_directory_path,
            subdirrectory_name=hash,
            original_local_path=self.path,
            local_imports=local_imports,
            additional_files=additional_files,
            download_mode=self.download_mode,
        )
        logger.debug(f"Created importable dataset file at {importable_local_file}")
        # make the new module to be noticed by the import system
        importlib.invalidate_caches()
        module_path = ".".join([os.path.basename(dynamic_modules_path), "datasets", self.name, hash, self.name])
        builder_kwargs = {"hash": hash, "base_path": str(Path(self.path).parent)}
        return DatasetModuleFactoryResult(module_path, hash, builder_kwargs)


class LocalDatasetModuleFactoryWithoutScript(_DatasetModuleFactory):
    def __init__(
        self,
        path: str,
        data_files: Optional[Union[str, List, Dict]] = None,
        download_mode: Optional[GenerateMode] = None,
    ):
        self.path = path
        self.name = Path(path).stem
        self.data_files = data_files
        self.download_mode = download_mode

    def get_module(self) -> DatasetModuleFactoryResult:
        data_files = DataFilesDict.from_local_or_remote(
            _sanitize_patterns(self.data_files), base_path=self.path, allowed_extensions=_EXTENSION_TO_MODULE.keys()
        )
        infered_module_names = {
            key: infer_module_for_data_files(data_files_list) for key, data_files_list in data_files.items()
        }
        if len(set(list(infered_module_names.values()))) != len(infered_module_names):
            raise ValueError(f"Couldn't infer the same data file format for all splits. Got {infered_module_names}")
        infered_module_name = next(iter(infered_module_names.values()))
        if not infered_module_name:
            raise FileNotFoundError(f"No data files or dataset script found in {self.path}")
        module_path, hash = _PACKAGED_DATASETS_MODULES[infered_module_name]
        builder_kwargs = {
            "hash": hash,
            "data_files": data_files,
            "name": os.path.basename(self.path),
            "base_path": self.path,
        }
        return DatasetModuleFactoryResult(module_path, hash, builder_kwargs)


class PackagedDatasetModuleFactory(_DatasetModuleFactory):
    def __init__(
        self,
        name: str,
        data_files: Optional[Union[str, List, Dict]] = None,
        download_config: Optional[DownloadConfig] = None,
        download_mode: Optional[GenerateMode] = None,
    ):
        self.name = name
        self.data_files = data_files
        self.downnload_config = download_config
        self.download_mode = download_mode

    def get_module(self) -> DatasetModuleFactoryResult:
        data_files = DataFilesDict.from_local_or_remote(
            _sanitize_patterns(self.data_files), use_auth_token=self.downnload_config.use_auth_token
        )
        module_path, hash = _PACKAGED_DATASETS_MODULES[self.name]
        builder_kwargs = {"hash": hash, "data_files": data_files}
        return DatasetModuleFactoryResult(module_path, hash, builder_kwargs)


class CommunityDatasetModuleFactoryWithoutScript(_DatasetModuleFactory):
    def __init__(
        self,
        name: str,
        revision: Optional[Union[str, Version]] = None,
        data_files: Optional[Union[str, List, Dict]] = None,
        download_config: Optional[DownloadConfig] = None,
        download_mode: Optional[GenerateMode] = None,
    ):
        self.name = name
        self.revision = revision
        self.data_files = data_files
        self.download_config = download_config
        self.download_mode = download_mode
        assert self.name.count("/") == 1

    def get_module(self) -> DatasetModuleFactoryResult:
        dataset_info = HfApi(config.HF_ENDPOINT).dataset_info(
            self.name, revision=self.revision, token=self.download_config.use_auth_token
        )
        data_files = DataFilesDict.from_hf_repo(
            _sanitize_patterns(self.data_files),
            dataset_info=dataset_info,
            allowed_extensions=_EXTENSION_TO_MODULE.keys(),
        )
        infered_module_names = {
            key: infer_module_for_data_files(data_files_list) for key, data_files_list in data_files.items()
        }
        if len(set(list(infered_module_names.values()))) != len(infered_module_names):
            raise ValueError(f"Couldn't infer the same data file format for all splits. Got {infered_module_names}")
        infered_module_name = next(iter(infered_module_names.values()))
        if not infered_module_name:
            raise FileNotFoundError(f"No data files or dataset script found in {self.path}")
        module_path, hash = _PACKAGED_DATASETS_MODULES[infered_module_name]
        builder_kwargs = {
            "hash": hash,
            "data_files": data_files,
            "name": self.name.replace("/", "___"),
            "base_path": hf_hub_url(self.name, "", revision=self.revision),
        }
        return DatasetModuleFactoryResult(module_path, hash, builder_kwargs)


class CommunityDatasetModuleFactoryWithScript(_DatasetModuleFactory):
    def __init__(
        self,
        name: str,
        revision: Optional[Union[str, Version]] = None,
        download_config: Optional[DownloadConfig] = None,
        download_mode: Optional[GenerateMode] = None,
        dynamic_modules_path: Optional[str] = None,
    ):
        self.name = name
        self.revision = revision
        self.download_config = download_config
        self.download_mode = download_mode
        self.dynamic_modules_path = dynamic_modules_path
        assert self.name.count("/") == 1

    def download_dataset_script(self) -> str:
        file_path = hf_hub_url(path=self.name, name=self.name.split("/")[1] + ".py", revision=self.revision)
        return cached_path(file_path, download_config=self.download_config)

    def download_dataset_infos_file(self) -> str:
        dataset_infos = hf_hub_url(path=self.name, name=config.DATASETDICT_INFOS_FILENAME, revision=self.revision)
        # Download the dataset infos file if available
        try:
            return cached_path(
                dataset_infos,
                download_config=self.download_config,
            )
        except (FileNotFoundError, ConnectionError):
            return None

    def get_module(self) -> DatasetModuleFactoryResult:
        # get script and other files
        local_path = self.download_dataset_script()
        dataset_infos_path = self.download_dataset_infos_file()
        imports = get_imports(local_path)
        local_imports = _download_additional_modules(
            name=self.name,
            base_path=hf_hub_url(path=self.name, name="", revision=self.revision),
            imports=imports,
            download_config=self.download_config,
        )
        additional_files = [(config.DATASETDICT_INFOS_FILENAME, dataset_infos_path)] if dataset_infos_path else []
        # the copy the script and the files in an importable directory
        dynamic_modules_path = self.dynamic_modules_path if self.dynamic_modules_path else init_dynamic_modules()
        importable_directory_path = os.path.join(dynamic_modules_path, "datasets", self.name.replace("/", "___"))
        hash = files_to_hash([local_path] + [loc[1] for loc in local_imports])
        importable_local_file = _copy_script_and_other_resouces_in_importable_dir(
            name=self.name.split("/")[1],
            importable_directory_path=importable_directory_path,
            subdirrectory_name=hash,
            original_local_path=local_path,
            local_imports=local_imports,
            additional_files=additional_files,
            download_mode=self.download_mode,
        )
        logger.debug(f"Created importable dataset file at {importable_local_file}")
        # make the new module to be noticed by the import system
        importlib.invalidate_caches()
        module_path = ".".join(
            [
                os.path.basename(dynamic_modules_path),
                "datasets",
                self.name.replace("/", "___"),
                hash,
                self.name.split("/")[1],
            ]
        )
        builder_kwargs = {"hash": hash, "base_path": hf_hub_url(self.name, "", revision=self.revision)}
        return DatasetModuleFactoryResult(module_path, hash, builder_kwargs)


class CachedDatasetModuleFactory(_DatasetModuleFactory):
    def __init__(
        self,
        name: str,
        dynamic_modules_path: Optional[str] = None,
    ):
        self.name = name
        self.dynamic_modules_path = dynamic_modules_path
        assert self.name.count("/") <= 1

    def get_module(self) -> DatasetModuleFactoryResult:
        dynamic_modules_path = self.dynamic_modules_path if self.dynamic_modules_path else init_dynamic_modules()
        importable_directory_path = os.path.join(dynamic_modules_path, "datasets", self.name.replace("/", "___"))
        hashes = (
            [h for h in os.listdir(importable_directory_path) if len(h) == 64]
            if os.path.isdir(importable_directory_path)
            else None
        )
        if not hashes:
            raise FileNotFoundError(f"Dataset {self.name} is not cached in {dynamic_modules_path}")
        # get most recent

        def _get_modification_time(module_hash):
            return (Path(importable_directory_path) / module_hash / (self.name.split("/")[-1] + ".py")).stat().st_mtime

        hash = sorted(hashes, key=_get_modification_time)[-1]
        logger.warning(
            f"Using the latest cached version of the module from {os.path.join(importable_directory_path, hash)} "
            f"(last modified on {time.ctime(_get_modification_time(hash))}) since it "
            f"couldn't be found locally at {self.name}, or remotely on the Hugging Face Hub."
        )
        # make the new module to be noticed by the import system
        module_path = ".".join(
            [
                os.path.basename(dynamic_modules_path),
                "datasets",
                self.name.replace("/", "___"),
                hash,
                self.name.split("/")[-1],
            ]
        )
        importlib.invalidate_caches()
        builder_kwargs = {"hash": hash}
        return DatasetModuleFactoryResult(module_path, hash, builder_kwargs)


class CachedMetricModuleFactory(_MetricModuleFactory):
    def __init__(
        self,
        name: str,
        dynamic_modules_path: Optional[str] = None,
    ):
        self.name = name
        self.dynamic_modules_path = dynamic_modules_path
        assert self.name.count("/") == 0

    def get_module(self) -> MetricModuleFactoryResult:
        dynamic_modules_path = self.dynamic_modules_path if self.dynamic_modules_path else init_dynamic_modules()
        importable_directory_path = os.path.join(dynamic_modules_path, "metrics", self.name)
        hashes = (
            [h for h in os.listdir(importable_directory_path) if len(h) == 64]
            if os.path.isdir(importable_directory_path)
            else None
        )
        if not hashes:
            raise FileNotFoundError(f"Metric {self.name} is not cached in {dynamic_modules_path}")
        # get most recent

        def _get_modification_time(module_hash):
            return (Path(importable_directory_path) / module_hash / (self.name + ".py")).stat().st_mtime

        hash = sorted(hashes, key=_get_modification_time)[-1]
        logger.warning(
            f"Using the latest cached version of the module from {os.path.join(importable_directory_path, hash)} "
            f"(last modified on {time.ctime(_get_modification_time(hash))}) since it "
            f"couldn't be found locally at {self.name}, or remotely on the Hugging Face Hub."
        )
        # make the new module to be noticed by the import system
        module_path = ".".join([os.path.basename(dynamic_modules_path), "metrics", self.name, hash, self.name])
        importlib.invalidate_caches()
        return MetricModuleFactoryResult(module_path, hash)


def dataset_module_factory(
    path: str,
    revision: Optional[Union[str, Version]] = None,
    download_config: Optional[DownloadConfig] = None,
    download_mode: Optional[GenerateMode] = None,
    force_local_path: Optional[str] = None,
    dynamic_modules_path: Optional[str] = None,
<<<<<<< HEAD
    data_files: Optional[Union[Dict, List, str, DataFilesDict]] = None,
=======
    return_resolved_file_path: bool = False,
    return_associated_base_path: bool = False,
    return_namespace: bool = False,
    data_files: Optional[Union[Dict, List, str]] = None,
    script_version="deprecated",
>>>>>>> 9675a5a1
    **download_kwargs,
) -> DatasetModuleFactoryResult:
    r"""
    Download/extract/cache a dataset (if dataset==True) or a metric (if dataset==False)

    Dataset and metrics codes are cached inside the the dynamic modules cache to allow easy import (avoid ugly sys.path tweaks)
    and using cloudpickle (among other things).

    Args:

        path (str): Path or name of the dataset, or path to a metric script.
            Depending on ``path``, the module that is returned id either generic moduler (csv, json, text etc.) or a module defined defined a dataset or metric script (a python file).

            For local datasets:

            - if ``path`` is a local directory (but doesn't contain a dataset script)
              -> load a generic module (csv, json, text etc.) based on the content of the directory
              e.g. ``'./path/to/directory/with/my/csv/data'``.
            - if ``path`` is a local dataset or metric script or a directory containing a local dataset or metric script (if the script has the same name as the directory):
              -> load the module from the dataset or metric script
              e.g. ``'./dataset/squad'`` or ``'./dataset/squad/squad.py'``.

            For datasets on the Hugging Face Hub (list all available datasets and ids with ``datasets.list_datasets()``)

            - if ``path`` is a canonical dataset or metric on the HF Hub (ex: `glue`, `squad`)
              -> load the module from the dataset or metric script in the github repository at huggingface/datasets
              e.g. ``'squad'`` or ``'glue'`` or ``accuracy``.
            - if ``path`` is a dataset repository on the HF hub (without a dataset script)
              -> load a generic module (csv, text etc.) based on the content of the repository
              e.g. ``'username/dataset_name'``, a dataset repository on the HF hub containing your data files.
            - if ``path`` is a dataset repository on the HF hub with a dataset script (if the script has the same name as the directory)
              -> load the module from the dataset script in the dataset repository
              e.g. ``'username/dataset_name'``, a dataset repository on the HF hub containing a dataset script `'dataset_name.py'`.

        revision (Optional ``Union[str, datasets.Version]``):
            If specified, the module will be loaded from the datasets repository at this version.
            By default:
            - it is set to the local version of the lib.
            - it will also try to load it from the master branch if it's not available at the local version of the lib.
            Specifying a version that is different from your local version of the lib might cause compatibility issues.
        download_config (:class:`DownloadConfig`, optional): Specific download configuration parameters.
        download_mode (:class:`GenerateMode`, default ``REUSE_DATASET_IF_EXISTS``): Download/generate mode.
        dataset (bool): True if the script to load is a dataset, False if the script is a metric.
        force_local_path (Optional str): Optional path to a local path to download and prepare the script to.
            Used to inspect or modify the script folder.
        dynamic_modules_path (Optional str, defaults to HF_MODULES_CACHE / "datasets_modules", i.e. ~/.cache/huggingface/modules/datasets_modules):
            Optional path to the directory in which the dynamic modules are saved. It must have been initialized with :obj:`init_dynamic_modules`.
            By default the datasets and metrics are stored inside the `datasets_modules` module.
        data_files (:obj:`Union[Dict, List, str]`, optional): Defining the data_files of the dataset configuration.
        script_version:
            .. deprecated:: 1.13
                'script_version' was renamed to 'revision' in version 1.13 and will be removed in 1.15.
        download_kwargs: optional attributes for DownloadConfig() which will override the attributes in download_config if supplied.

    Returns:
        DatasetModuleFactoryResult or MetricModuleFactoryResult
    """
    if download_config is None:
        download_config = DownloadConfig(**download_kwargs)
    download_config.extract_compressed_file = True
    download_config.force_extract = True

    filename = list(filter(lambda x: x, path.replace(os.sep, "/").split("/")))[-1]
    if not filename.endswith(".py"):
        filename = filename + ".py"
    combined_path = os.path.join(path, filename)

<<<<<<< HEAD
    # We have several ways to get a dataset builder:
    #
    # - if path is the name of a packaged dataset module
    #   -> use the packaged module (json, csv, etc.)
    #
=======
    # first check if the module is packaged with the `datasets` package
    def prepare_packaged_module(name):
        try:
            head_hf_s3(name, filename=name + ".py", dataset=dataset, max_retries=download_config.max_retries)
        except Exception:
            logger.debug(f"Couldn't head HF s3 for packaged dataset module '{name}'. Running in offline mode.")
        return _PACKAGED_DATASETS_MODULES[name]

    if dataset and path in _PACKAGED_DATASETS_MODULES:
        output = prepare_packaged_module(path)
        if return_resolved_file_path:
            output += (None,)
        if return_associated_base_path:
            output += (None,)
        if return_namespace:
            output += (None,)
        return output

    # otherwise the module is added to the dynamic modules
    dynamic_modules_path = dynamic_modules_path if dynamic_modules_path else init_dynamic_modules()
    module_name_for_dynamic_modules = os.path.basename(dynamic_modules_path)
    datasets_modules_path = os.path.join(dynamic_modules_path, "datasets")
    datasets_modules_name = module_name_for_dynamic_modules + ".datasets"
    metrics_modules_path = os.path.join(dynamic_modules_path, "metrics")
    metrics_modules_name = module_name_for_dynamic_modules + ".metrics"

    if force_local_path is None:
        main_folder_path = os.path.join(datasets_modules_path if dataset else metrics_modules_path, short_name)
    else:
        main_folder_path = force_local_path

    # We have several ways to find the processing file:
>>>>>>> 9675a5a1
    # - if os.path.join(path, name) is a local python file
    #   -> use the module from the python file
    # - if path is a local directory (but no python file)
    #   -> use a packaged module (csv, text etc.) based on content of the directory
    #
    # - if path has no "/" and is a module on github (in /datasets or in /metrics)
    #   -> use the module from the python file on github
    # - if path has one "/" and is dataset repository on the HF hub with a python file
    #   -> the module from the python file in the dataset repository
    # - if path has one "/" and is dataset repository on the HF hub without a python file
    #   -> use a packaged module (csv, text etc.) based on content of the repository

    # Try packaged
    if path in _PACKAGED_DATASETS_MODULES:
        return PackagedDatasetModuleFactory(
            path, data_files=data_files, download_config=download_config, download_mode=download_mode
        ).get_module()
    # Try locally
    elif path.endswith(filename):
        if os.path.isfile(path):
<<<<<<< HEAD
            return LocalDatasetModuleFactoryWithScript(
                path, download_mode=download_mode, dynamic_modules_path=dynamic_modules_path
            ).get_module()
=======
            file_path = path
            local_path = path
            base_path = os.path.dirname(path)
            namespace = None
>>>>>>> 9675a5a1
        else:
            raise FileNotFoundError(f"Couldn't find a dataset script at {relative_to_absolute_path(path)}")
    elif os.path.isfile(combined_path):
<<<<<<< HEAD
        return LocalDatasetModuleFactoryWithScript(
            combined_path, download_mode=download_mode, dynamic_modules_path=dynamic_modules_path
        ).get_module()
    elif os.path.isdir(path):
        return LocalDatasetModuleFactoryWithoutScript(
            path, data_files=data_files, download_mode=download_mode
        ).get_module()
    # Try remotely
    elif is_relative_path(path) and path.count("/") <= 1 and not force_local_path:
=======
        file_path = combined_path
        local_path = combined_path
        base_path = path
        namespace = None
    elif os.path.isfile(path):
        file_path = path
        local_path = path
        base_path = os.path.dirname(path)
        namespace = None
    elif os.path.isdir(path):
        resolved_data_files = _resolve_data_files_locally_or_by_urls(
            path, data_files or "*", allowed_extensions=_EXTENSION_TO_MODULE.keys()
        )
        infered_module_name = _infer_module_for_data_files(resolved_data_files)
        if not infered_module_name:
            raise FileNotFoundError(f"No data files or {resource_type} script found in local directory {path}")
        output = prepare_packaged_module(infered_module_name)
        if return_resolved_file_path:
            output += (None,)
        if return_associated_base_path:
            output += (path,)
        if return_namespace:
            output += (None,)
        return output
    else:
        # Try github (canonical datasets/metrics) and then HF Hub (community datasets)
        combined_path_abs = relative_to_absolute_path(combined_path)
        expected_dir_for_combined_path_abs = os.path.dirname(combined_path_abs)
>>>>>>> 9675a5a1
        try:
            _raise_if_offline_mode_is_enabled()
            if path.count("/") == 0:  # canonical datasets/metrics: github path
<<<<<<< HEAD
                return CanonicalDatasetModuleFactory(
                    path,
                    revision=revision,
                    download_config=download_config,
                    download_mode=download_mode,
                    dynamic_modules_path=dynamic_modules_path,
                ).get_module()
            elif path.count("/") == 1:  # users datasets/metrics: s3 path (hub for datasets and s3 for metrics)
                hf_api = HfApi(config.HF_ENDPOINT)
=======
                file_path = hf_github_url(path=path, name=name, dataset=dataset, revision=revision)
                namespace = None
                try:
                    local_path = cached_path(file_path, download_config=download_config)
                except FileNotFoundError:
                    if revision is not None:
                        raise FileNotFoundError(
                            f"Couldn't find a directory or a {resource_type} named '{path}' using version {revision}. "
                            f"It doesn't exist locally at {expected_dir_for_combined_path_abs} or remotely at {file_path}"
                        ) from None
                    else:
                        github_file_path = file_path
                        file_path = hf_github_url(path=path, name=name, dataset=dataset, revision="master")
                        try:
                            local_path = cached_path(file_path, download_config=download_config)
                            logger.warning(
                                f"Couldn't find a directory or a {resource_type} named '{path}'. "
                                f"It was picked from the master branch on github instead at {file_path}"
                            )
                        except FileNotFoundError:
                            raise FileNotFoundError(
                                f"Couldn't find a directory or a {resource_type} named '{path}'. "
                                f"It doesn't exist locally at {expected_dir_for_combined_path_abs} or remotely at {github_file_path}"
                            ) from None
            elif path.count("/") == 1:  # users datasets/metrics: s3 path (hub for datasets and s3 for metrics)
                file_path = hf_hub_url(path=path, name=name, revision=revision)
                namespace = path[: path.index("/")]
                if force_local_path is None:
                    main_folder_path = os.path.join(
                        datasets_modules_path if dataset else metrics_modules_path, f"{namespace}___{short_name}"
                    )  # we have to use three underscores as in DatasetBuilder._relative_data_dir
                if not dataset:
                    # We don't have community metrics on the HF Hub
                    raise FileNotFoundError(
                        f"Couldn't find a {resource_type} in a directory at '{path}'. "
                        f"It doesn't exist locally at {combined_path_abs}"
                    )
>>>>>>> 9675a5a1
                try:
                    dataset_info = hf_api.dataset_info(
                        repo_id=path, revision=revision, token=download_config.use_auth_token
                    )
<<<<<<< HEAD
                except Exception as e:  # noqa: catch any exception of hf_hub and consider that the dataset doesn't exist
                    if isinstance(
                        e,
                        (
                            OfflineModeIsEnabled,
                            requests.exceptions.ConnectTimeout,
                            requests.exceptions.ConnectionError,
                        ),
                    ):
                        raise ConnectionError(f"Couldn't reach '{path}' on the Hub")
                    raise FileNotFoundError(f"Dataset '{path}' doesn't exist on the Hub")
                if filename in [sibling.rfilename for sibling in dataset_info.siblings]:
                    return CommunityDatasetModuleFactoryWithScript(
                        path,
                        revision=revision,
                        download_config=download_config,
                        download_mode=download_mode,
                        dynamic_modules_path=dynamic_modules_path,
                    ).get_module()
                else:
                    return CommunityDatasetModuleFactoryWithoutScript(
                        path,
                        revision=revision,
                        data_files=data_files,
                        download_config=download_config,
                        download_mode=download_mode,
                    ).get_module()
        except Exception as e1:  # noqa: all the attempts failed, before raising the error we should check if the module is already cached.
            try:
                return CachedDatasetModuleFactory(path, dynamic_modules_path=dynamic_modules_path).get_module()
            except Exception as e2:  # noqa: if it's not in the cache, then it doesn't exist.
                if isinstance(e1, OfflineModeIsEnabled):
                    raise ConnectionError(f"Couln't reach the Hugging Face Hub for dataset '{path}': {e1}") from None
                if isinstance(e1, FileNotFoundError):
                    raise FileNotFoundError(
                        f"Couldn't find a dataset script at {relative_to_absolute_path(combined_path)} or any data file in the same directory. "
                        f"Dataset '{path}' doesn't exist on the Hugging Face Hub either: {type(e1)}: {e1}"
                    ) from None
                raise e1 from None
    else:
        raise FileNotFoundError(
            f"Couldn't find a dataset directory at {os.path.dirname(relative_to_absolute_path(combined_path))}."
=======
                    infered_module_name = _infer_module_for_data_files(resolved_data_files)
                    if not infered_module_name:
                        raise FileNotFoundError(
                            f"No data files found in dataset repository '{path}'. Local directory at {expected_dir_for_combined_path_abs} doesn't exist either."
                        ) from None
                    output = prepare_packaged_module(infered_module_name)
                    if return_resolved_file_path:
                        output += (None,)
                    if return_associated_base_path:
                        output += (url_or_path_parent(file_path),)
                    if return_namespace:
                        output += (namespace,)
                    return output
            else:
                raise FileNotFoundError(
                    f"Couldn't find a {resource_type} directory at '{path}'. "
                    f"It doesn't exist locally at {expected_dir_for_combined_path_abs}"
                )
        except Exception as e:  # noqa: all the attempts failed, before raising the error we should check if the module already exists.
            if os.path.isdir(main_folder_path):
                hashes = [h for h in os.listdir(main_folder_path) if len(h) == 64]
                if hashes:
                    # get most recent
                    def _get_modification_time(module_hash):
                        return (Path(main_folder_path) / module_hash / name).stat().st_mtime

                    hash = sorted(hashes, key=_get_modification_time)[-1]
                    if namespace is None:
                        module_path = ".".join(
                            [datasets_modules_name if dataset else metrics_modules_name, short_name, hash, short_name]
                        )
                    else:
                        module_path = ".".join(
                            [
                                datasets_modules_name if dataset else metrics_modules_name,
                                f"{namespace}___{short_name}",
                                hash,
                                short_name,
                            ]
                        )
                    logger.warning(
                        f"Using the latest cached version of the module from {os.path.join(main_folder_path, hash)} "
                        f"(last modified on {time.ctime(_get_modification_time(hash))}) since it "
                        f"couldn't be found locally at {combined_path_abs}, or remotely ({type(e).__name__})."
                    )
                    output = (module_path, hash)
                    if return_resolved_file_path:
                        with open(os.path.join(main_folder_path, hash, short_name + ".json")) as cache_metadata:
                            file_path = json.load(cache_metadata)["original file path"]
                        output += (file_path,)
                    if return_associated_base_path:
                        output += (url_or_path_parent(file_path),)
                    if return_namespace:
                        output += (namespace,)
                    return output
            raise

    # Load the module in two steps:
    # 1. get the processing file on the local filesystem if it's not there (download to cache dir)
    # 2. copy from the local file system inside the modules cache to import it

    base_path = url_or_path_parent(file_path)  # remove the filename
    dataset_infos = url_or_path_join(base_path, config.DATASETDICT_INFOS_FILENAME)

    # Download the dataset infos file if available
    try:
        local_dataset_infos_path = cached_path(
            dataset_infos,
            download_config=download_config,
        )
    except (FileNotFoundError, ConnectionError):
        local_dataset_infos_path = None

    # Download external imports if needed
    imports = get_imports(local_path)
    local_imports = []
    library_imports = []
    for import_type, import_name, import_path, sub_directory in imports:
        if import_type == "library":
            library_imports.append((import_name, import_path))  # Import from a library
            continue

        if import_name == short_name:
            raise ValueError(
                f"Error in {module_type} script at {file_path}, importing relative {import_name} module "
                f"but {import_name} is the name of the {module_type} script. "
                f"Please change relative import {import_name} to another name and add a '# From: URL_OR_PATH' "
                f"comment pointing to the original relative import file path."
            )
        if import_type == "internal":
            url_or_filename = url_or_path_join(base_path, import_path + ".py")
        elif import_type == "external":
            url_or_filename = import_path
        else:
            raise ValueError("Wrong import_type")

        local_import_path = cached_path(
            url_or_filename,
            download_config=download_config,
>>>>>>> 9675a5a1
        )


def metric_module_factory(
    path: str,
    revision: Optional[Union[str, Version]] = None,
    download_config: Optional[DownloadConfig] = None,
    download_mode: Optional[GenerateMode] = None,
    force_local_path: Optional[str] = None,
    dynamic_modules_path: Optional[str] = None,
    **download_kwargs,
) -> MetricModuleFactoryResult:
    r"""
    Download/extract/cache a dataset (if dataset==True) or a metric (if dataset==False)

    Dataset and metrics codes are cached inside the the dynamic modules cache to allow easy import (avoid ugly sys.path tweaks)
    and using cloudpickle (among other things).

    Args:

        path (str): Path or name of the dataset, or path to a metric script.
            Depending on ``path``, the module that is returned id either generic moduler (csv, json, text etc.) or a module defined defined a dataset or metric script (a python file).

            For local datasets:

            - if ``path`` is a local directory (but doesn't contain a dataset script)
              -> load a generic module (csv, json, text etc.) based on the content of the directory
              e.g. ``'./path/to/directory/with/my/csv/data'``.
            - if ``path`` is a local dataset or metric script or a directory containing a local dataset or metric script (if the script has the same name as the directory):
              -> load the module from the dataset or metric script
              e.g. ``'./dataset/squad'`` or ``'./dataset/squad/squad.py'``.

            For datasets on the Hugging Face Hub (list all available datasets and ids with ``datasets.list_datasets()``)

            - if ``path`` is a canonical dataset or metric on the HF Hub (ex: `glue`, `squad`)
              -> load the module from the dataset or metric script in the github repository at huggingface/datasets
              e.g. ``'squad'`` or ``'glue'`` or ``accuracy``.
            - if ``path`` is a dataset repository on the HF hub (without a dataset script)
              -> load a generic module (csv, text etc.) based on the content of the repository
              e.g. ``'username/dataset_name'``, a dataset repository on the HF hub containing your data files.
            - if ``path`` is a dataset repository on the HF hub with a dataset script (if the script has the same name as the directory)
              -> load the module from the dataset script in the dataset repository
              e.g. ``'username/dataset_name'``, a dataset repository on the HF hub containing a dataset script `'dataset_name.py'`.

        revision (Optional ``Union[str, datasets.Version]``):
            If specified, the module will be loaded from the datasets repository at this version.
            By default:
            - it is set to the local version of the lib.
            - it will also try to load it from the master branch if it's not available at the local version of the lib.
            Specifying a version that is different from your local version of the lib might cause compatibility issues.
        download_config (:class:`DownloadConfig`, optional): Specific download configuration parameters.
        download_mode (:class:`GenerateMode`, default ``REUSE_DATASET_IF_EXISTS``): Download/generate mode.
        dataset (bool): True if the script to load is a dataset, False if the script is a metric.
        force_local_path (Optional str): Optional path to a local path to download and prepare the script to.
            Used to inspect or modify the script folder.
        dynamic_modules_path (Optional str, defaults to HF_MODULES_CACHE / "datasets_modules", i.e. ~/.cache/huggingface/modules/datasets_modules):
            Optional path to the directory in which the dynamic modules are saved. It must have been initialized with :obj:`init_dynamic_modules`.
            By default the datasets and metrics are stored inside the `datasets_modules` module.
        data_files (:obj:`Union[Dict, List, str]`, optional): Defining the data_files of the dataset configuration.
        script_version:
            .. deprecated:: 1.13
                'script_version' was renamed to 'revision' in version 1.13 and will be removed in 1.15.
        download_kwargs: optional attributes for DownloadConfig() which will override the attributes in download_config if supplied.

    Returns:
        DatasetModuleFactoryResult or MetricModuleFactoryResult
    """
    if download_config is None:
        download_config = DownloadConfig(**download_kwargs)
    download_config.extract_compressed_file = True
    download_config.force_extract = True

    filename = list(filter(lambda x: x, path.replace(os.sep, "/").split("/")))[-1]
    if not filename.endswith(".py"):
        filename = filename + ".py"
    combined_path = os.path.join(path, filename)
    # Try locally
    if path.endswith(filename):
        if os.path.isfile(path):
            return LocalMetricModuleFactory(
                path, download_mode=download_mode, dynamic_modules_path=dynamic_modules_path
            ).get_module()
        else:
            raise FileNotFoundError(f"Couldn't find a metric script at {relative_to_absolute_path(path)}")
    elif os.path.isfile(combined_path):
        return LocalMetricModuleFactory(
            combined_path, download_mode=download_mode, dynamic_modules_path=dynamic_modules_path
        ).get_module()
    elif is_relative_path(path) and path.count("/") == 0 and not force_local_path:
        try:
            return CanonicalMetricModuleFactory(
                path,
                revision=revision,
                download_config=download_config,
                download_mode=download_mode,
                dynamic_modules_path=dynamic_modules_path,
            ).get_module()
        except Exception as e1:  # noqa: all the attempts failed, before raising the error we should check if the module is already cached.
            try:
                return CachedMetricModuleFactory(path, dynamic_modules_path=dynamic_modules_path).get_module()
            except Exception as e2:  # noqa: if it's not in the cache, then it doesn't exist.
                if not isinstance(e1, FileNotFoundError):
                    raise e1 from None
                raise FileNotFoundError(
                    f"Couldn't find a metric script at {relative_to_absolute_path(combined_path)}. "
                    f"Metric '{path}' doesn't exist on the Hugging Face Hub either."
                ) from None
    else:
        raise FileNotFoundError(f"Couldn't find a metric script at {relative_to_absolute_path(combined_path)}.")


<<<<<<< HEAD
def prepare_module(
    path: str,
    revision: Optional[Union[str, Version]] = None,
    download_config: Optional[DownloadConfig] = None,
    download_mode: Optional[GenerateMode] = None,
    dataset: bool = True,
    force_local_path: Optional[str] = None,
    dynamic_modules_path: Optional[str] = None,
    data_files: Optional[Union[Dict, List, str]] = None,
    script_version="deprecated",
    **download_kwargs,
) -> Union[Tuple[str, str], Tuple[str, str, Optional[str]]]:
    if script_version != "deprecated":
        warnings.warn(
            "'script_version' was renamed to 'revision' in version 1.13 and will be removed in 1.15.", FutureWarning
        )
        revision = script_version
    if dataset:
        results = dataset_module_factory(
            path,
            revision=revision,
            download_config=download_config,
            download_mode=download_mode,
            force_local_path=force_local_path,
            dynamic_modules_path=dynamic_modules_path,
            data_files=data_files,
            **download_kwargs,
        )
        return results.module_path, results.hash
    else:
        results = metric_module_factory(
            path,
            revision=revision,
            download_config=download_config,
            download_mode=download_mode,
            force_local_path=force_local_path,
            dynamic_modules_path=dynamic_modules_path,
            **download_kwargs,
        )
        return results.module_path, results.hash
=======
    if force_local_path is None:
        if namespace is None:
            module_path = ".".join(
                [datasets_modules_name if dataset else metrics_modules_name, short_name, hash, short_name]
            )
        else:
            module_path = ".".join(
                [
                    datasets_modules_name if dataset else metrics_modules_name,
                    f"{namespace}___{short_name}",
                    hash,
                    short_name,
                ]
            )
    else:
        module_path = local_file_path

    # make the new module to be noticed by the import system
    importlib.invalidate_caches()

    output = (module_path, hash)
    if return_resolved_file_path:
        output += (file_path,)
    if return_associated_base_path:
        output += (base_path,)
    if return_namespace:
        output += (namespace,)
    return output
>>>>>>> 9675a5a1


def load_metric(
    path: str,
    config_name: Optional[str] = None,
    process_id: int = 0,
    num_process: int = 1,
    cache_dir: Optional[str] = None,
    experiment_id: Optional[str] = None,
    keep_in_memory: bool = False,
    download_config: Optional[DownloadConfig] = None,
    download_mode: Optional[GenerateMode] = None,
    revision: Optional[Union[str, Version]] = None,
    script_version="deprecated",
    **metric_init_kwargs,
) -> Metric:
    r"""Load a `datasets.Metric`.

    Args:

        path (``str``):
            path to the metric processing script with the metric builder. Can be either:
                - a local path to processing script or the directory containing the script (if the script has the same name as the directory),
                    e.g. ``'./metrics/rouge'`` or ``'./metrics/rogue/rouge.py'``
                - a metric identifier on the HuggingFace datasets repo (list all available metrics with ``datasets.list_metrics()``)
                    e.g. ``'rouge'`` or ``'bleu'``
        config_name (Optional ``str``): selecting a configuration for the metric (e.g. the GLUE metric has a configuration for each subset)
        process_id (Optional ``int``): for distributed evaluation: id of the process
        num_process (Optional ``int``): for distributed evaluation: total number of processes
        cache_dir (Optional str): path to store the temporary predictions and references (default to `~/.cache/huggingface/metrics/`)
        experiment_id (``str``): A specific experiment id. This is used if several distributed evaluations share the same file system.
            This is useful to compute metrics in distributed setups (in particular non-additive metrics like F1).
        keep_in_memory (bool): Whether to store the temporary results in memory (defaults to False)
        download_config (Optional ``datasets.DownloadConfig``: specific download configuration parameters.
        download_mode (:class:`GenerateMode`, default ``REUSE_DATASET_IF_EXISTS``): Download/generate mode.
        revision (Optional ``Union[str, datasets.Version]``): if specified, the module will be loaded from the datasets repository
            at this version. By default it is set to the local version of the lib. Specifying a version that is different from
            your local version of the lib might cause compatibility issues.
        script_version:
            .. deprecated:: 1.13
                'script_version' was renamed to 'revision' in version 1.13 and will be removed in 1.15.

    Returns:
        `datasets.Metric`
    """
    if script_version != "deprecated":
        warnings.warn(
            "'script_version' was renamed to 'revision' in version 1.13 and will be removed in 1.15.", FutureWarning
        )
        revision = script_version
    metric_module = metric_module_factory(
        path, revision=revision, download_config=download_config, download_mode=download_mode
    ).module_path
    metric_cls = import_main_class(metric_module, dataset=False)
    metric = metric_cls(
        config_name=config_name,
        process_id=process_id,
        num_process=num_process,
        cache_dir=cache_dir,
        keep_in_memory=keep_in_memory,
        experiment_id=experiment_id,
        **metric_init_kwargs,
    )

    # Download and prepare resources for the metric
    metric.download_and_prepare(download_config=download_config)

    return metric


def load_dataset_builder(
    path: str,
    name: Optional[str] = None,
    data_dir: Optional[str] = None,
    data_files: Optional[Union[str, Sequence[str], Mapping[str, Union[str, Sequence[str]]]]] = None,
    cache_dir: Optional[str] = None,
    features: Optional[Features] = None,
    download_config: Optional[DownloadConfig] = None,
    download_mode: Optional[GenerateMode] = None,
    revision: Optional[Union[str, Version]] = None,
    use_auth_token: Optional[Union[bool, str]] = None,
    script_version="deprecated",
    **config_kwargs,
) -> DatasetBuilder:
    """Load a builder for the dataset. A dataset builder can be used to inspect general information that is required to build a dataset (cache directory, config, dataset info, etc.)
    without downloading the dataset itself.

    This method will download and import the dataset loading script from ``path`` if it's not already cached inside the library.

    Args:

        path (:obj:`str`): Path or name of the dataset.
            Depending on ``path``, the dataset builder that is returned id either generic dataset builder (csv, json, text etc.) or a dataset builder defined defined a dataset script (a python file).

            For local datasets:

            - if ``path`` is a local directory (but doesn't contain a dataset script)
              -> load a generic dataset builder (csv, json, text etc.) based on the content of the directory
              e.g. ``'./path/to/directory/with/my/csv/data'``.
            - if ``path`` is a local dataset script or a directory containing a local dataset script (if the script has the same name as the directory):
              -> load the dataset builder from the dataset script
              e.g. ``'./dataset/squad'`` or ``'./dataset/squad/squad.py'``.

            For datasets on the Hugging Face Hub (list all available datasets and ids with ``datasets.list_datasets()``)

            - if ``path`` is a canonical dataset on the HF Hub (ex: `glue`, `squad`)
              -> load the dataset builder from the dataset script in the github repository at huggingface/datasets
              e.g. ``'squad'`` or ``'glue'``.
            - if ``path`` is a dataset repository on the HF hub (without a dataset script)
              -> load a generic dataset builder (csv, text etc.) based on the content of the repository
              e.g. ``'username/dataset_name'``, a dataset repository on the HF hub containing your data files.
            - if ``path`` is a dataset repository on the HF hub with a dataset script (if the script has the same name as the directory)
              -> load the dataset builder from the dataset script in the dataset repository
              e.g. ``'username/dataset_name'``, a dataset repository on the HF hub containing a dataset script `'dataset_name.py'`.


        name (:obj:`str`, optional): Defining the name of the dataset configuration.
        data_dir (:obj:`str`, optional): Defining the data_dir of the dataset configuration.
        data_files (:obj:`str` or :obj:`Sequence` or :obj:`Mapping`, optional): Path(s) to source data file(s).
        cache_dir (:obj:`str`, optional): Directory to read/write data. Defaults to "~/.cache/huggingface/datasets".
        features (:class:`Features`, optional): Set the features type to use for this dataset.
        download_config (:class:`~utils.DownloadConfig`, optional): Specific download configuration parameters.
        download_mode (:class:`GenerateMode`, default ``REUSE_DATASET_IF_EXISTS``): Download/generate mode.
        revision (:class:`~utils.Version` or :obj:`str`, optional): Version of the dataset script to load:

            - For canonical datasets in the `huggingface/datasets` library like "squad", the default version of the module is the local version of the lib.
              You can specify a different version from your local version of the lib (e.g. "master" or "1.2.0") but it might cause compatibility issues.
            - For community provided datasets like "lhoestq/squad" that have their own git repository on the Datasets Hub, the default version "main" corresponds to the "main" branch.
              You can specify a different version that the default "main" by using a commit sha or a git tag of the dataset repository.
        use_auth_token (``str`` or ``bool``, optional): Optional string or boolean to use as Bearer token for remote files on the Datasets Hub.
            If True, will get token from `"~/.huggingface"`.
        script_version:
            .. deprecated:: 1.13
                'script_version' was renamed to 'revision' in version 1.13 and will be removed in 1.15.

    Returns:
        :class:`DatasetBuilder`

    """
    if script_version != "deprecated":
        warnings.warn(
            "'script_version' was renamed to 'revision' in version 1.13 and will be removed in 1.15.", FutureWarning
        )
        revision = script_version
<<<<<<< HEAD
    if use_auth_token is not None:
        download_config = download_config.copy() if download_config else DownloadConfig()
        download_config.use_auth_token = use_auth_token

    dataset_module_factory_result = dataset_module_factory(
        path, revision=revision, download_config=download_config, download_mode=download_mode, data_files=data_files
=======
    # Download/copy dataset processing script
    module_path, hash, base_path, namespace = prepare_module(
        path,
        revision=revision,
        download_config=download_config,
        download_mode=download_mode,
        dataset=True,
        return_associated_base_path=True,
        return_namespace=True,
        use_auth_token=use_auth_token,
        data_files=data_files,
>>>>>>> 9675a5a1
    )

    # Get dataset builder class from the processing script
    dataset_module = dataset_module_factory_result.module_path
    builder_cls = import_main_class(dataset_module)
    builder_kwargs = dataset_module_factory_result.builder_kwargs
    data_files = builder_kwargs.pop("data_files", data_files)
    name = builder_kwargs.pop("name", name)
    hash = builder_kwargs.pop("hash")

    if path in _PACKAGED_DATASETS_MODULES and data_files is None:
        error_msg = f"Please specify the data files to load for the {path} dataset builder."
        example_extensions = [
            extension for extension in _EXTENSION_TO_MODULE if _EXTENSION_TO_MODULE[extension] == path
        ]
        if example_extensions:
            error_msg += f'\nFor example `data_files={{"train": "path/to/data/train/*.{example_extensions[0]}"}}`'
        raise ValueError(error_msg)

    # Instantiate the dataset builder
    builder_instance: DatasetBuilder = builder_cls(
        cache_dir=cache_dir,
        name=name,
        data_dir=data_dir,
        data_files=data_files,
        hash=hash,
        features=features,
        use_auth_token=use_auth_token,
<<<<<<< HEAD
        **builder_kwargs,
=======
        namespace=namespace,
>>>>>>> 9675a5a1
        **config_kwargs,
    )

    return builder_instance


def load_dataset(
    path: str,
    name: Optional[str] = None,
    data_dir: Optional[str] = None,
    data_files: Optional[Union[str, Sequence[str], Mapping[str, Union[str, Sequence[str]]]]] = None,
    split: Optional[Union[str, Split]] = None,
    cache_dir: Optional[str] = None,
    features: Optional[Features] = None,
    download_config: Optional[DownloadConfig] = None,
    download_mode: Optional[GenerateMode] = None,
    ignore_verifications: bool = False,
    keep_in_memory: Optional[bool] = None,
    save_infos: bool = False,
    revision: Optional[Union[str, Version]] = None,
    use_auth_token: Optional[Union[bool, str]] = None,
    task: Optional[Union[str, TaskTemplate]] = None,
    streaming: bool = False,
    script_version="deprecated",
    **config_kwargs,
) -> Union[DatasetDict, Dataset, IterableDatasetDict, IterableDataset]:
    """Load a dataset.

    This method does the following under the hood:

        1. Download and import in the library the dataset loading script from ``path`` if it's not already cached inside the library.

            Processing scripts are small python scripts that define the citation, info and format of the dataset,
            contain the URL to the original data files and the code to load examples from the original data files.

            You can find some of the scripts here: https://github.com/huggingface/datasets/datasets
            and easily upload yours to share them using the CLI ``huggingface-cli``.
            You can find the complete list of datasets in the Datasets Hub at https://huggingface.co/datasets

        2. Run the dataset loading script which will:

            * Download the dataset file from the original URL (see the script) if it's not already downloaded and cached.
            * Process and cache the dataset in typed Arrow tables for caching.

                Arrow table are arbitrarily long, typed tables which can store nested objects and be mapped to numpy/pandas/python standard types.
                They can be directly accessed from drive, loaded in RAM or even streamed over the web.

        3. Return a dataset built from the requested splits in ``split`` (default: all).

    It also allows to load a dataset from a local directory or a dataset repository on the Hugging Face Hub without dataset script.
    In this case, it automatically loads all the data files from the directory or the dataset repository.

    Args:

        path (:obj:`str`): Path or name of the dataset.
            Depending on ``path``, the dataset builder that is returned id either generic dataset builder (csv, json, text etc.) or a dataset builder defined defined a dataset script (a python file).

            For local datasets:

            - if ``path`` is a local directory (but doesn't contain a dataset script)
              -> load a generic dataset builder (csv, json, text etc.) based on the content of the directory
              e.g. ``'./path/to/directory/with/my/csv/data'``.
            - if ``path`` is a local dataset script or a directory containing a local dataset script (if the script has the same name as the directory):
              -> load the dataset builder from the dataset script
              e.g. ``'./dataset/squad'`` or ``'./dataset/squad/squad.py'``.

            For datasets on the Hugging Face Hub (list all available datasets and ids with ``datasets.list_datasets()``)

            - if ``path`` is a canonical dataset on the HF Hub (ex: `glue`, `squad`)
              -> load the dataset builder from the dataset script in the github repository at huggingface/datasets
              e.g. ``'squad'`` or ``'glue'``.
            - if ``path`` is a dataset repository on the HF hub (without a dataset script)
              -> load a generic dataset builder (csv, text etc.) based on the content of the repository
              e.g. ``'username/dataset_name'``, a dataset repository on the HF hub containing your data files.
            - if ``path`` is a dataset repository on the HF hub with a dataset script (if the script has the same name as the directory)
              -> load the dataset builder from the dataset script in the dataset repository
              e.g. ``'username/dataset_name'``, a dataset repository on the HF hub containing a dataset script `'dataset_name.py'`.

        name (:obj:`str`, optional): Defining the name of the dataset configuration.
        data_dir (:obj:`str`, optional): Defining the data_dir of the dataset configuration.
        data_files (:obj:`str` or :obj:`Sequence` or :obj:`Mapping`, optional): Path(s) to source data file(s).
        split (:class:`Split` or :obj:`str`): Which split of the data to load.
            If None, will return a `dict` with all splits (typically `datasets.Split.TRAIN` and `datasets.Split.TEST`).
            If given, will return a single Dataset.
            Splits can be combined and specified like in tensorflow-datasets.
        cache_dir (:obj:`str`, optional): Directory to read/write data. Defaults to "~/.cache/huggingface/datasets".
        features (:class:`Features`, optional): Set the features type to use for this dataset.
        download_config (:class:`~utils.DownloadConfig`, optional): Specific download configuration parameters.
        download_mode (:class:`GenerateMode`, default ``REUSE_DATASET_IF_EXISTS``): Download/generate mode.
        ignore_verifications (:obj:`bool`, default ``False``): Ignore the verifications of the downloaded/processed dataset information (checksums/size/splits/...).
        keep_in_memory (:obj:`bool`, default ``None``): Whether to copy the dataset in-memory. If `None`, the dataset
            will not be copied in-memory unless explicitly enabled by setting `datasets.config.IN_MEMORY_MAX_SIZE` to
            nonzero. See more details in the :ref:`load_dataset_enhancing_performance` section.
        save_infos (:obj:`bool`, default ``False``): Save the dataset information (checksums/size/splits/...).
        revision (:class:`~utils.Version` or :obj:`str`, optional): Version of the dataset script to load:

            - For canonical datasets in the `huggingface/datasets` library like "squad", the default version of the module is the local version of the lib.
              You can specify a different version from your local version of the lib (e.g. "master" or "1.2.0") but it might cause compatibility issues.
            - For community provided datasets like "lhoestq/squad" that have their own git repository on the Datasets Hub, the default version "main" corresponds to the "main" branch.
              You can specify a different version that the default "main" by using a commit sha or a git tag of the dataset repository.
        use_auth_token (``str`` or ``bool``, optional): Optional string or boolean to use as Bearer token for remote files on the Datasets Hub.
            If True, will get token from `"~/.huggingface"`.
        task (``str``): The task to prepare the dataset for during training and evaluation. Casts the dataset's :class:`Features` to standardized column names and types as detailed in :py:mod:`datasets.tasks`.
        streaming (``bool``, default ``False``): If set to True, don't download the data files. Instead, it streams the data progressively while
            iterating on the dataset. An IterableDataset or IterableDatasetDict is returned instead in this case.

            Note that streaming works for datasets that use data formats that support being iterated over like txt, csv, jsonl for example.
            Json files may be downloaded completely. Also streaming from remote zip or gzip files is supported but other compressed formats
            like rar and xz are not yet supported. The tgz format doesn't allow streaming.
        script_version:
            .. deprecated:: 1.13
                'script_version' was renamed to 'revision' in version 1.13 and will be removed in 1.15.
        **config_kwargs: Keyword arguments to be passed to the :class:`BuilderConfig` and used in the :class:`DatasetBuilder`.

    Returns:
        :class:`Dataset` or :class:`DatasetDict`:
        - if `split` is not None: the dataset requested,
        - if `split` is None, a ``datasets.DatasetDict`` with each split.

        or :class:`IterableDataset` or :class:`IterableDatasetDict`: if streaming=True

        - if `split` is not None: the dataset requested,
        - if `split` is None, a ``datasets.streaming.IterableDatasetDict`` with each split.

    """
    if script_version != "deprecated":
        warnings.warn(
            "'script_version' was renamed to 'revision' in version 1.13 and will be removed in 1.15.", FutureWarning
        )
        revision = script_version
    ignore_verifications = ignore_verifications or save_infos

    # Create a dataset builder
    builder_instance = load_dataset_builder(
        path=path,
        name=name,
        data_dir=data_dir,
        data_files=data_files,
        cache_dir=cache_dir,
        features=features,
        download_config=download_config,
        download_mode=download_mode,
        revision=revision,
        use_auth_token=use_auth_token,
        **config_kwargs,
    )

    # Return iterable dataset in case of streaming
    if streaming:
        # this extends the open and os.path.join functions for data streaming
        extend_module_for_streaming(builder_instance.__module__, use_auth_token=use_auth_token)
        return builder_instance.as_streaming_dataset(
            split=split,
            use_auth_token=use_auth_token,
        )

    # Some datasets are already processed on the HF google storage
    # Don't try downloading from google storage for the packaged datasets as text, json, csv or pandas
    try_from_hf_gcs = path not in _PACKAGED_DATASETS_MODULES

    # Download and prepare data
    builder_instance.download_and_prepare(
        download_config=download_config,
        download_mode=download_mode,
        ignore_verifications=ignore_verifications,
        try_from_hf_gcs=try_from_hf_gcs,
        use_auth_token=use_auth_token,
    )

    # Build dataset for splits
    keep_in_memory = (
        keep_in_memory if keep_in_memory is not None else is_small_dataset(builder_instance.info.dataset_size)
    )
    ds = builder_instance.as_dataset(split=split, ignore_verifications=ignore_verifications, in_memory=keep_in_memory)
    # Rename and cast features to match task schema
    if task is not None:
        ds = ds.prepare_for_task(task)
    if save_infos:
        builder_instance._save_infos()

    return ds


def load_from_disk(dataset_path: str, fs=None, keep_in_memory: Optional[bool] = None) -> Union[Dataset, DatasetDict]:
    """
    Loads a dataset that was previously saved using :meth:`Dataset.save_to_disk` from a dataset directory, or
    from a filesystem using either :class:`datasets.filesystems.S3FileSystem` or any implementation of
    ``fsspec.spec.AbstractFileSystem``.

    Args:
        dataset_path (:obj:`str`): Path (e.g. `"dataset/train"`) or remote URI (e.g.
            `"s3://my-bucket/dataset/train"`) of the Dataset or DatasetDict directory where the dataset will be
            loaded from.
        fs (:class:`~filesystems.S3FileSystem` or ``fsspec.spec.AbstractFileSystem``, optional, default ``None``):
            Instance of of the remote filesystem used to download the files from.
        keep_in_memory (:obj:`bool`, default ``None``): Whether to copy the dataset in-memory. If `None`, the dataset
            will not be copied in-memory unless explicitly enabled by setting `datasets.config.IN_MEMORY_MAX_SIZE` to
            nonzero. See more details in the :ref:`load_dataset_enhancing_performance` section.

    Returns:
        :class:`Dataset` or :class:`DatasetDict`:
        - If `dataset_path` is a path of a dataset directory: the dataset requested.
        - If `dataset_path` is a path of a dataset dict directory: a ``datasets.DatasetDict`` with each split.
    """
    # gets filesystem from dataset, either s3:// or file:// and adjusted dataset_path
    if is_remote_filesystem(fs):
        dest_dataset_path = extract_path_from_uri(dataset_path)
    else:
        fs = fsspec.filesystem("file")
        dest_dataset_path = dataset_path

    if not fs.exists(dest_dataset_path):
        raise FileNotFoundError("Directory {} not found".format(dataset_path))
    if fs.isfile(Path(dest_dataset_path, config.DATASET_INFO_FILENAME).as_posix()):
        return Dataset.load_from_disk(dataset_path, fs, keep_in_memory=keep_in_memory)
    elif fs.isfile(Path(dest_dataset_path, config.DATASETDICT_JSON_FILENAME).as_posix()):
        return DatasetDict.load_from_disk(dataset_path, fs, keep_in_memory=keep_in_memory)
    else:
        raise FileNotFoundError(
            "Directory {} is neither a dataset directory nor a dataset dict directory.".format(dataset_path)
        )<|MERGE_RESOLUTION|>--- conflicted
+++ resolved
@@ -226,7 +226,6 @@
     return imports
 
 
-<<<<<<< HEAD
 def _download_additional_modules(
     name: str, base_path: str, imports, download_config: Optional[DownloadConfig]
 ) -> List[Tuple[str, str]]:
@@ -236,23 +235,6 @@
         if import_type == "library":
             library_imports.append((import_name, import_path))  # Import from a library
             continue
-=======
-def _resolve_data_files_locally_or_by_urls(
-    base_path: str, patterns: Union[str, List[str], Dict], allowed_extensions: Optional[list] = None
-) -> Union[List[Path], Dict]:
-    """
-    Return the absolute paths to all the files that match the given patterns.
-    It also supports absolute paths in patterns.
-    If an URL is passed, it is returned as is."""
-    data_files_ignore = ["README.md", "config.json", "dataset_infos.json", "dummy_data.zip"]
-    if isinstance(patterns, str):
-        if is_remote_url(patterns):
-            return [patterns]
-        if is_relative_path(patterns):
-            glob_iter = list(Path(base_path).rglob(patterns))
-        else:
-            glob_iter = [Path(filepath) for filepath in glob.glob(patterns)]
->>>>>>> 9675a5a1
 
         if import_name == name:
             raise ValueError(
@@ -276,7 +258,6 @@
             local_import_path = os.path.join(local_import_path, sub_directory)
         local_imports.append((import_name, local_import_path))
 
-<<<<<<< HEAD
     # Check library imports
     needs_to_be_installed = []
     for library_import_name, library_import_path in library_imports:
@@ -289,56 +270,6 @@
             f"To be able to use {name}, you need to install the following dependencies"
             f"{[lib_name for lib_name, lib_path in needs_to_be_installed]} using 'pip install "
             f"{' '.join([lib_path for lib_name, lib_path in needs_to_be_installed])}' for instance'"
-=======
-def _resolve_data_files_in_dataset_repository(
-    dataset_info: huggingface_hub.hf_api.DatasetInfo,
-    patterns: Union[str, List[str], Dict],
-    allowed_extensions: Optional[list] = None,
-) -> Union[List[PurePath], Dict]:
-    data_files_ignore = ["README.md", "config.json", "dataset_infos.json", "dummy_data.zip"]
-    if isinstance(patterns, str):
-        all_data_files = [
-            PurePath("/" + dataset_file.rfilename) for dataset_file in dataset_info.siblings
-        ]  # add a / at the beginning to make the pattern **/* match files at the root
-        matched_paths = [
-            filepath.relative_to("/")
-            for filepath in all_data_files
-            if filepath.name not in data_files_ignore
-            and not filepath.name.startswith(".")
-            and filepath.match(patterns)
-        ]
-        if allowed_extensions is not None:
-            out = [
-                filepath
-                for filepath in matched_paths
-                if any(suffix[1:] in allowed_extensions for suffix in filepath.suffixes)
-            ]
-            if len(out) < len(matched_paths):
-                invalid_matched_files = list(set(matched_paths) - set(out))
-                logger.info(
-                    f"Some files matched the pattern {patterns} in dataset repository {dataset_info.id} but don't have valid data file extensions: {invalid_matched_files}"
-                )
-        else:
-            out = matched_paths
-        if not out:
-            error_msg = f"Unable to resolve data_file {patterns} in dataset repository {dataset_info.id}"
-            if allowed_extensions is not None:
-                error_msg += f" with any supported extension {list(allowed_extensions)}"
-            raise FileNotFoundError(error_msg)
-        return out
-    elif isinstance(patterns, dict):
-        return {
-            k: _resolve_data_files_in_dataset_repository(dataset_info, v, allowed_extensions=allowed_extensions)
-            for k, v in patterns.items()
-        }
-    else:
-        return sum(
-            [
-                _resolve_data_files_in_dataset_repository(dataset_info, pattern, allowed_extensions=allowed_extensions)
-                for pattern in patterns
-            ],
-            [],
->>>>>>> 9675a5a1
         )
     return local_imports
 
@@ -782,7 +713,7 @@
         builder_kwargs = {
             "hash": hash,
             "data_files": data_files,
-            "name": self.name.replace("/", "___"),
+            "namespace": self.name.split("/")[0],
             "base_path": hf_hub_url(self.name, "", revision=self.revision),
         }
         return DatasetModuleFactoryResult(module_path, hash, builder_kwargs)
@@ -856,7 +787,7 @@
                 self.name.split("/")[1],
             ]
         )
-        builder_kwargs = {"hash": hash, "base_path": hf_hub_url(self.name, "", revision=self.revision)}
+        builder_kwargs = {"hash": hash, "base_path": hf_hub_url(self.name, "", revision=self.revision), "namespace": self.name.split("/")[0]}
         return DatasetModuleFactoryResult(module_path, hash, builder_kwargs)
 
 
@@ -902,7 +833,7 @@
             ]
         )
         importlib.invalidate_caches()
-        builder_kwargs = {"hash": hash}
+        builder_kwargs = {"hash": hash, "namespace": self.name.split("/")[0]}
         return DatasetModuleFactoryResult(module_path, hash, builder_kwargs)
 
 
@@ -950,15 +881,7 @@
     download_mode: Optional[GenerateMode] = None,
     force_local_path: Optional[str] = None,
     dynamic_modules_path: Optional[str] = None,
-<<<<<<< HEAD
     data_files: Optional[Union[Dict, List, str, DataFilesDict]] = None,
-=======
-    return_resolved_file_path: bool = False,
-    return_associated_base_path: bool = False,
-    return_namespace: bool = False,
-    data_files: Optional[Union[Dict, List, str]] = None,
-    script_version="deprecated",
->>>>>>> 9675a5a1
     **download_kwargs,
 ) -> DatasetModuleFactoryResult:
     r"""
@@ -1026,46 +949,11 @@
         filename = filename + ".py"
     combined_path = os.path.join(path, filename)
 
-<<<<<<< HEAD
     # We have several ways to get a dataset builder:
     #
     # - if path is the name of a packaged dataset module
     #   -> use the packaged module (json, csv, etc.)
     #
-=======
-    # first check if the module is packaged with the `datasets` package
-    def prepare_packaged_module(name):
-        try:
-            head_hf_s3(name, filename=name + ".py", dataset=dataset, max_retries=download_config.max_retries)
-        except Exception:
-            logger.debug(f"Couldn't head HF s3 for packaged dataset module '{name}'. Running in offline mode.")
-        return _PACKAGED_DATASETS_MODULES[name]
-
-    if dataset and path in _PACKAGED_DATASETS_MODULES:
-        output = prepare_packaged_module(path)
-        if return_resolved_file_path:
-            output += (None,)
-        if return_associated_base_path:
-            output += (None,)
-        if return_namespace:
-            output += (None,)
-        return output
-
-    # otherwise the module is added to the dynamic modules
-    dynamic_modules_path = dynamic_modules_path if dynamic_modules_path else init_dynamic_modules()
-    module_name_for_dynamic_modules = os.path.basename(dynamic_modules_path)
-    datasets_modules_path = os.path.join(dynamic_modules_path, "datasets")
-    datasets_modules_name = module_name_for_dynamic_modules + ".datasets"
-    metrics_modules_path = os.path.join(dynamic_modules_path, "metrics")
-    metrics_modules_name = module_name_for_dynamic_modules + ".metrics"
-
-    if force_local_path is None:
-        main_folder_path = os.path.join(datasets_modules_path if dataset else metrics_modules_path, short_name)
-    else:
-        main_folder_path = force_local_path
-
-    # We have several ways to find the processing file:
->>>>>>> 9675a5a1
     # - if os.path.join(path, name) is a local python file
     #   -> use the module from the python file
     # - if path is a local directory (but no python file)
@@ -1086,20 +974,12 @@
     # Try locally
     elif path.endswith(filename):
         if os.path.isfile(path):
-<<<<<<< HEAD
             return LocalDatasetModuleFactoryWithScript(
                 path, download_mode=download_mode, dynamic_modules_path=dynamic_modules_path
             ).get_module()
-=======
-            file_path = path
-            local_path = path
-            base_path = os.path.dirname(path)
-            namespace = None
->>>>>>> 9675a5a1
         else:
             raise FileNotFoundError(f"Couldn't find a dataset script at {relative_to_absolute_path(path)}")
     elif os.path.isfile(combined_path):
-<<<<<<< HEAD
         return LocalDatasetModuleFactoryWithScript(
             combined_path, download_mode=download_mode, dynamic_modules_path=dynamic_modules_path
         ).get_module()
@@ -1109,40 +989,9 @@
         ).get_module()
     # Try remotely
     elif is_relative_path(path) and path.count("/") <= 1 and not force_local_path:
-=======
-        file_path = combined_path
-        local_path = combined_path
-        base_path = path
-        namespace = None
-    elif os.path.isfile(path):
-        file_path = path
-        local_path = path
-        base_path = os.path.dirname(path)
-        namespace = None
-    elif os.path.isdir(path):
-        resolved_data_files = _resolve_data_files_locally_or_by_urls(
-            path, data_files or "*", allowed_extensions=_EXTENSION_TO_MODULE.keys()
-        )
-        infered_module_name = _infer_module_for_data_files(resolved_data_files)
-        if not infered_module_name:
-            raise FileNotFoundError(f"No data files or {resource_type} script found in local directory {path}")
-        output = prepare_packaged_module(infered_module_name)
-        if return_resolved_file_path:
-            output += (None,)
-        if return_associated_base_path:
-            output += (path,)
-        if return_namespace:
-            output += (None,)
-        return output
-    else:
-        # Try github (canonical datasets/metrics) and then HF Hub (community datasets)
-        combined_path_abs = relative_to_absolute_path(combined_path)
-        expected_dir_for_combined_path_abs = os.path.dirname(combined_path_abs)
->>>>>>> 9675a5a1
         try:
             _raise_if_offline_mode_is_enabled()
             if path.count("/") == 0:  # canonical datasets/metrics: github path
-<<<<<<< HEAD
                 return CanonicalDatasetModuleFactory(
                     path,
                     revision=revision,
@@ -1152,50 +1001,10 @@
                 ).get_module()
             elif path.count("/") == 1:  # users datasets/metrics: s3 path (hub for datasets and s3 for metrics)
                 hf_api = HfApi(config.HF_ENDPOINT)
-=======
-                file_path = hf_github_url(path=path, name=name, dataset=dataset, revision=revision)
-                namespace = None
-                try:
-                    local_path = cached_path(file_path, download_config=download_config)
-                except FileNotFoundError:
-                    if revision is not None:
-                        raise FileNotFoundError(
-                            f"Couldn't find a directory or a {resource_type} named '{path}' using version {revision}. "
-                            f"It doesn't exist locally at {expected_dir_for_combined_path_abs} or remotely at {file_path}"
-                        ) from None
-                    else:
-                        github_file_path = file_path
-                        file_path = hf_github_url(path=path, name=name, dataset=dataset, revision="master")
-                        try:
-                            local_path = cached_path(file_path, download_config=download_config)
-                            logger.warning(
-                                f"Couldn't find a directory or a {resource_type} named '{path}'. "
-                                f"It was picked from the master branch on github instead at {file_path}"
-                            )
-                        except FileNotFoundError:
-                            raise FileNotFoundError(
-                                f"Couldn't find a directory or a {resource_type} named '{path}'. "
-                                f"It doesn't exist locally at {expected_dir_for_combined_path_abs} or remotely at {github_file_path}"
-                            ) from None
-            elif path.count("/") == 1:  # users datasets/metrics: s3 path (hub for datasets and s3 for metrics)
-                file_path = hf_hub_url(path=path, name=name, revision=revision)
-                namespace = path[: path.index("/")]
-                if force_local_path is None:
-                    main_folder_path = os.path.join(
-                        datasets_modules_path if dataset else metrics_modules_path, f"{namespace}___{short_name}"
-                    )  # we have to use three underscores as in DatasetBuilder._relative_data_dir
-                if not dataset:
-                    # We don't have community metrics on the HF Hub
-                    raise FileNotFoundError(
-                        f"Couldn't find a {resource_type} in a directory at '{path}'. "
-                        f"It doesn't exist locally at {combined_path_abs}"
-                    )
->>>>>>> 9675a5a1
                 try:
                     dataset_info = hf_api.dataset_info(
                         repo_id=path, revision=revision, token=download_config.use_auth_token
                     )
-<<<<<<< HEAD
                 except Exception as e:  # noqa: catch any exception of hf_hub and consider that the dataset doesn't exist
                     if isinstance(
                         e,
@@ -1238,107 +1047,6 @@
     else:
         raise FileNotFoundError(
             f"Couldn't find a dataset directory at {os.path.dirname(relative_to_absolute_path(combined_path))}."
-=======
-                    infered_module_name = _infer_module_for_data_files(resolved_data_files)
-                    if not infered_module_name:
-                        raise FileNotFoundError(
-                            f"No data files found in dataset repository '{path}'. Local directory at {expected_dir_for_combined_path_abs} doesn't exist either."
-                        ) from None
-                    output = prepare_packaged_module(infered_module_name)
-                    if return_resolved_file_path:
-                        output += (None,)
-                    if return_associated_base_path:
-                        output += (url_or_path_parent(file_path),)
-                    if return_namespace:
-                        output += (namespace,)
-                    return output
-            else:
-                raise FileNotFoundError(
-                    f"Couldn't find a {resource_type} directory at '{path}'. "
-                    f"It doesn't exist locally at {expected_dir_for_combined_path_abs}"
-                )
-        except Exception as e:  # noqa: all the attempts failed, before raising the error we should check if the module already exists.
-            if os.path.isdir(main_folder_path):
-                hashes = [h for h in os.listdir(main_folder_path) if len(h) == 64]
-                if hashes:
-                    # get most recent
-                    def _get_modification_time(module_hash):
-                        return (Path(main_folder_path) / module_hash / name).stat().st_mtime
-
-                    hash = sorted(hashes, key=_get_modification_time)[-1]
-                    if namespace is None:
-                        module_path = ".".join(
-                            [datasets_modules_name if dataset else metrics_modules_name, short_name, hash, short_name]
-                        )
-                    else:
-                        module_path = ".".join(
-                            [
-                                datasets_modules_name if dataset else metrics_modules_name,
-                                f"{namespace}___{short_name}",
-                                hash,
-                                short_name,
-                            ]
-                        )
-                    logger.warning(
-                        f"Using the latest cached version of the module from {os.path.join(main_folder_path, hash)} "
-                        f"(last modified on {time.ctime(_get_modification_time(hash))}) since it "
-                        f"couldn't be found locally at {combined_path_abs}, or remotely ({type(e).__name__})."
-                    )
-                    output = (module_path, hash)
-                    if return_resolved_file_path:
-                        with open(os.path.join(main_folder_path, hash, short_name + ".json")) as cache_metadata:
-                            file_path = json.load(cache_metadata)["original file path"]
-                        output += (file_path,)
-                    if return_associated_base_path:
-                        output += (url_or_path_parent(file_path),)
-                    if return_namespace:
-                        output += (namespace,)
-                    return output
-            raise
-
-    # Load the module in two steps:
-    # 1. get the processing file on the local filesystem if it's not there (download to cache dir)
-    # 2. copy from the local file system inside the modules cache to import it
-
-    base_path = url_or_path_parent(file_path)  # remove the filename
-    dataset_infos = url_or_path_join(base_path, config.DATASETDICT_INFOS_FILENAME)
-
-    # Download the dataset infos file if available
-    try:
-        local_dataset_infos_path = cached_path(
-            dataset_infos,
-            download_config=download_config,
-        )
-    except (FileNotFoundError, ConnectionError):
-        local_dataset_infos_path = None
-
-    # Download external imports if needed
-    imports = get_imports(local_path)
-    local_imports = []
-    library_imports = []
-    for import_type, import_name, import_path, sub_directory in imports:
-        if import_type == "library":
-            library_imports.append((import_name, import_path))  # Import from a library
-            continue
-
-        if import_name == short_name:
-            raise ValueError(
-                f"Error in {module_type} script at {file_path}, importing relative {import_name} module "
-                f"but {import_name} is the name of the {module_type} script. "
-                f"Please change relative import {import_name} to another name and add a '# From: URL_OR_PATH' "
-                f"comment pointing to the original relative import file path."
-            )
-        if import_type == "internal":
-            url_or_filename = url_or_path_join(base_path, import_path + ".py")
-        elif import_type == "external":
-            url_or_filename = import_path
-        else:
-            raise ValueError("Wrong import_type")
-
-        local_import_path = cached_path(
-            url_or_filename,
-            download_config=download_config,
->>>>>>> 9675a5a1
         )
 
 
@@ -1450,7 +1158,6 @@
         raise FileNotFoundError(f"Couldn't find a metric script at {relative_to_absolute_path(combined_path)}.")
 
 
-<<<<<<< HEAD
 def prepare_module(
     path: str,
     revision: Optional[Union[str, Version]] = None,
@@ -1491,36 +1198,6 @@
             **download_kwargs,
         )
         return results.module_path, results.hash
-=======
-    if force_local_path is None:
-        if namespace is None:
-            module_path = ".".join(
-                [datasets_modules_name if dataset else metrics_modules_name, short_name, hash, short_name]
-            )
-        else:
-            module_path = ".".join(
-                [
-                    datasets_modules_name if dataset else metrics_modules_name,
-                    f"{namespace}___{short_name}",
-                    hash,
-                    short_name,
-                ]
-            )
-    else:
-        module_path = local_file_path
-
-    # make the new module to be noticed by the import system
-    importlib.invalidate_caches()
-
-    output = (module_path, hash)
-    if return_resolved_file_path:
-        output += (file_path,)
-    if return_associated_base_path:
-        output += (base_path,)
-    if return_namespace:
-        output += (namespace,)
-    return output
->>>>>>> 9675a5a1
 
 
 def load_metric(
@@ -1665,26 +1342,12 @@
             "'script_version' was renamed to 'revision' in version 1.13 and will be removed in 1.15.", FutureWarning
         )
         revision = script_version
-<<<<<<< HEAD
     if use_auth_token is not None:
         download_config = download_config.copy() if download_config else DownloadConfig()
         download_config.use_auth_token = use_auth_token
 
     dataset_module_factory_result = dataset_module_factory(
         path, revision=revision, download_config=download_config, download_mode=download_mode, data_files=data_files
-=======
-    # Download/copy dataset processing script
-    module_path, hash, base_path, namespace = prepare_module(
-        path,
-        revision=revision,
-        download_config=download_config,
-        download_mode=download_mode,
-        dataset=True,
-        return_associated_base_path=True,
-        return_namespace=True,
-        use_auth_token=use_auth_token,
-        data_files=data_files,
->>>>>>> 9675a5a1
     )
 
     # Get dataset builder class from the processing script
@@ -1713,11 +1376,7 @@
         hash=hash,
         features=features,
         use_auth_token=use_auth_token,
-<<<<<<< HEAD
         **builder_kwargs,
-=======
-        namespace=namespace,
->>>>>>> 9675a5a1
         **config_kwargs,
     )
 
