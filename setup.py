--- conflicted
+++ resolved
@@ -168,16 +168,9 @@
     "importlib_resources;python_version<'3.7'",
 ]
 
-<<<<<<< HEAD
-# vision requirements are currently fairly small
 TESTS_REQUIRE.extend(VISION_REQURE)
 
-if os.name == "nt":  # windows
-    TESTS_REQUIRE.remove("faiss-cpu")  # faiss doesn't exist on windows
-else:
-=======
 if os.name != "nt":
->>>>>>> bf5aa9c9
     # dependencies of unbabel-comet
     # only test if not on windows since there're issues installing fairseq on windows
     TESTS_REQUIRE.extend(
